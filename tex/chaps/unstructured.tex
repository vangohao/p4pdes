
In this Chapter we implement a finite element method (FEM) for an unstructured triangular mesh on a general polygonal domain in the plane.  Our code solves certain linear and nonlinear Poisson equation problems with reasonably-general boundary conditions.  The approach is to
\begin{center}
\emph{first do element-wise assembly of the residual equations,}
\end{center}
and thereby get a functioning \pSNES-based code.  No explicit matrix construction is needed in writing the initial code.  Only after making sure it works do we
\begin{center}
\emph{write additional code to assemble an approximate Jacobian matrix.}
\end{center}

We do the following new tasks in this Chapter:
\begin{itemize}
\item implement Neumann boundary conditions,
\item read a triangular mesh from a file into \PETSc \pVecs and \pISs,
\item index that mesh in an unstructured way, and
\item pre-allocate a \PETSc \pMat.
\end{itemize}

Similarly to the example in the last Chapter, the residual equations $\bF(\bu)=0$, which is to say the nonlinear system seen by the \pSNES solver, is the discretized weak form of the PDE.  Our direct construction of these equations roughly follows the residual implementations of Chapters \ref{chap:nl}--\ref{chap:of}.

The FEM ``stiffness'' matrix $A$, a major piece in typical FEM introductions \citep{Braess2007,Elmanetal2005}, arises here as the Jacobian when solving $\bF(\bu)=0$.  In our first runs the \pSNES solver approximates this linear system through finite-differencing evaluations of $\bF$.  Eventually we do assemble a Jacobian, but one that is only correct for the linear case.  For the smooth nonlinear case tested here, however, this ``Picard'' approximate linearization suffices.

The example here contrasts with the rectangular-element ($Q^1$) FEM of the last Chapter by not using a \pDMDA and a structured grid.  Instead we implement our own minimal mesh-topology infrastructure, which substantially increases our workload.  The relatively-simple \Triangle program generates the ASCII files which define input meshes.  An ``index set'' \pIS  type holds the global indices of nodes and triangles (elements).  \pVec and \pMat objects, used for the solution and Jacobian respectively, are indexed through the \pIS values.

In contrast with both earlier and later Chapters, we generate a code that only works on one MPI process (i.e.~a serial code).  However, at the end of the Chapter we briefly consider the additional constructs needed to distribute a mesh across many processes.  These considerations motivate the \pDMPlex example in Chapter \ref{chap:dp}.  The benefits of \PETSc's mesh-topology \pDM tools, including \pDMDA in previous Chapters and \pDMPlex in Chapter \ref{chap:dp}, become clearer by forgoing them here.


\section{A 2D nonlinear Poisson problem}

\begin{marginfigure}
\input{tikz/generalpoissondomain.tex}
\caption{Problem \eqref{eq:un:poissonstrong} on a domain.}
\label{fig:un:generalpoissondomain}
\end{marginfigure}

Let $\Omega \subset \RR^2$ be a bounded (open) region as in Figure \ref{fig:un:generalpoissondomain}.  We suppose its boundary $\partial\Omega$ is well-behaved, for example polygonal or Lipschitz-continuous \citep[section 1.2]{Ciarlet2002}.  Also we decompose the boundary into (measurable) disjoint subsets $\partial_D \Omega$ and $\partial_N \Omega$.

Chapter \ref{chap:st} solves the Poisson equation $- \grad^2 u = f$.  Here we allow a more general nonlinear form.  Let $a(u,x,y)$ and $f(u,x,y)$ be given and assume there is $\eps$ so that
\begin{equation}
a(u,x,y) \ge \eps > 0, \label{eq:un:uniformelliptic}
\end{equation}
that is, \emph{uniform ellipticity} \citep{Evans2010}.  Boundary conditions are also needed, and we allow nonhomogeneous Dirichlet and Neumann type.  Let $\partial u/\partial n = \bn \cdot \grad u$ where $\bn$ is the outward unit normal on $\partial \Omega$ (Figure \ref{fig:un:generalpoissondomain}).  The nonlinear Poisson \emph{strong form} we solve finds $u(x,y)$ so that
\begin{align}
- \Div \left(a(u,x,y) \grad u\right) &= f(u,x,y) \quad \text{ on } \Omega, \label{eq:un:poissonstrong} \\
u &= g_D \quad \text{ on } \partial_D \Omega, \notag \\
\frac{\partial u}{\partial n} &= g_N \quad \text{ on } \partial_N \Omega. \notag
\end{align}

The data of problem \eqref{eq:un:poissonstrong} includes a \emph{diffusion coefficient} $a$, a \emph{source term} $f$, \emph{Dirichlet data} $g_D$, and \emph{Neumann data} $g_N$.  For the purpose of numerical solutions we will assume these data are continuous.  Poisson problem \eqref{poissonsquare} in Chapter \ref{chap:st} is the homogeneous Dirichlet case where $\Omega$ is a square, $a = 1$, $f=f(x,y)$, $\partial_D \Omega = \partial \Omega$, $\partial_N \Omega = \emptyset$, and $g_D=0$.

More general boundary conditions are conceivable in \eqref{eq:un:poissonstrong}, in particular \emph{Robin} conditions $\alpha u + \beta \frac{\partial u}{\partial n} = \gamma$ where $\alpha,\beta,\gamma$ could vary along the boundary \citep{Elmanetal2005}; see Exercise \ref{chap:un}.\ref{exer:un:robin}.  One could also allow $a$ and/or $f$ to depend on the gradient of $u$; recall $a=|\grad u|^{p-2}$ in the $p$-Laplacian equation of Chapter \ref{chap:of}, for example, but our code is limited to problem \eqref{eq:un:poissonstrong}.

As \eqref{eq:un:poissonstrong} is stated there may be no solution where ``$\Div(a\grad u)$'' makes sense as a continuous function, even for polygonal regions and continuous data.  That is, there may be no $u\in C^2(\Omega) \cap C(\overline \Omega)$ so that \eqref{eq:un:poissonstrong} applies at all points.  On the other hand, at least in the linear case, a solution exists if we convert \eqref{eq:un:poissonstrong} to a weak formulation.  It already arose in Chapter \ref{chap:of} as the gradient of an objective function, but the weak form in this Chapter generally does not have a minimization origin; see Exercise \ref{chap:un}.\ref{exer:un:notminimization}.  Here we derive the weak form from the strong form simply by multiplying by a test function and integrating.


\section{Weak form with general boundary values}

Recall $L^2(\Omega)$ is the space of square-integrable real functions on $\Omega$ and that $W^{1,2}(\Omega)$ is the Sobolev space in which the gradient is also square integrable.\sidenote{See definition \eqref{eq:of:sobolevdefn}.}  We use two subsets of $W^{1,2}(\Omega)$: \emph{trial functions} $W^{1,2}_g(\Omega)$, with value $g_D$ along $\partial_D \Omega$, and \emph{test functions} $W^{1,2}_0(\Omega)$, with value $0$ along $\partial_D \Omega$.

Choose any $v\in W^{1,2}_0(\Omega)$, multiply the first equation in \eqref{eq:un:poissonstrong} by $v$, and integrate by parts:
\begin{equation*}
\int_\Omega a(u) \grad u \cdot \grad v - \int_{\partial\Omega} \frac{\partial u}{\partial n} v = \int_\Omega f(u) v.
\end{equation*}
(In writing such integrals we show dependence on the solution $u$ but suppress it for $x,y$.)  Next use the boundary information, $v=0$ on $\partial_D\Omega$ and $\partial u/\partial n=g_N$ on $\partial_N\Omega$:
\begin{equation}
\int_\Omega a(u) \grad u \cdot \grad v = \int_\Omega f(u) v + \int_{\partial_N\Omega} g_N v\quad \text{ for any } v\in W^{1,2}_0(\Omega). \label{eq:un:poissonweak}
\end{equation}

Equation \eqref{eq:un:poissonweak} is the \emph{weak formulation} of \eqref{eq:un:poissonstrong}.  Any $u \in W^{1,2}_g(\Omega)$ satisfying \eqref{eq:un:poissonweak} is a \emph{weak solution}.  Observe that the Dirichlet boundary conditions $g_D$ are incorporated into defining $W^{1,2}_g(\Omega)$ while the Neumann boundary data $g_N$ appears in \eqref{eq:un:poissonweak}.  Recall the ``rules'' for passing between the strong \eqref{eq:un:poissonstrong} and weak \eqref{eq:un:poissonweak} formulations:\begin{itemize}
\item A well-behaved function $u \in C^2(\Omega) \cap C(\overline \Omega)$ which satisfies \eqref{eq:un:poissonstrong} also solves \eqref{eq:un:poissonweak}.  The derivation above shows this.
\item If $u \in W^{1,2}_g(\Omega)$ solves \eqref{eq:un:poissonweak} then we accept it, by definition, as a solution.   If it is also well-behaved, e.g.~$u \in C^2(\Omega) \cap C(\overline \Omega)$, then we may reverse the derivation to show it solves \eqref{eq:un:poissonstrong}.
\end{itemize}

For the linear case, where functions $a$ and $f$ are independent of $u$, the theory of \eqref{eq:un:poissonweak} is relatively-complete.  In fact, if $\partial_D \Omega$ has positive measure then a solution to \eqref{eq:un:poissonweak} exists and is unique (\emph{well-posedness}; \citep{Ciarlet2002,Evans2010}).  Furthermore there exist conditions on the domain (e.g.~it is a convex polygon) and the boundary data, from which one can show that $u$ solving \eqref{eq:un:poissonweak} is in $C^2(\Omega) \cap C(\overline \Omega)$ (\emph{regularity}; \citep{Evans2010}).

In nonlinear cases each particular problem must be analyzed for well-posedness.  In terms of practical computation, however, some important nonlinear cases are covered by our method and are solvable using the code we construct in this Chapter.  These include the 2D versions of
\begin{itemize}
\item the \emph{Bratu} equation wherein $a\equiv 1$ and $f=\lambda e^u$, and
\item ``uniformized'' \emph{porous medium} equations \citep{Ockendonetal2003}, in which, for example, $a=u^{m-1}+\eps$ for some $m\ge 1$ and $\eps>0$.
\end{itemize}
For the former see Exercise \ref{chap:un}.\ref{exer:un:bratu}.\sidenote{Exercise \ref{chap:nl}.\ref{exer:nl:bratu} solves the 1D version.}  In this Chapter we test our code on an easy case of the latter, namely with $a(u)=1+u^2$.


\section{A $P^1$ finite element method}

Our FEM for the Poisson problem seeks $u$, from a finite-dimensional subspace of $W^{1,2}_g(\Omega)$, for which \eqref{eq:un:poissonweak} holds for all test functions $v$ in a finite-dimensional subspace of $W^{1,2}_0(\Omega)$.  In the \emph{Galerkin} method here, these subspaces, both built from a triangulation of $\Omega$, are essentially the same.

First, assume $\Omega$ is polygonal so that $\partial\Omega$ is a closed polygon (Figure \ref{fig:un:polygon}).  We also require that the segments forming $\partial\Omega$ are either entirely in $\partial_D\Omega$ or entirely in $\partial_N\Omega$ and that $\partial_D\Omega$ is closed and contains at least one segment of positive length.  (This leads to well-posedness of the continuum problem, at least in the linear case.)

\begin{marginfigure}
\input{tmp/blob.tikz}
\caption{A polygonal domain $\Omega$.  The Dirichlet portion of the boundary $\partial_D\Omega$ is shown in bold.}
\label{fig:un:polygon}
\end{marginfigure}

By definition, a \emph{triangulation} is a finite set of non-overlapping, non-empty open triangles $\triangle_k$ which tile $\Omega$:
\begin{equation}
\Th = \left\{\triangle_k \,\Big|\, \cup_k \overline{\triangle}_k = \overline{\Omega} \, \text{ and} \,\, \triangle_k \cap \triangle_l = \emptyset \, \text{ if } k\ne l\right\}. \label{eq:un:triangulation}
\end{equation}
An example triangulation $\Th$ is shown in Figure \ref{fig:un:number-mesh}.  The subscript ``$h$'' in notation ``$\Th$'' denotes the typical or maximum size $h$ (e.g.~maximum side length) of the triangles.  It is also a reminder of our desired limit $h\to 0$.

In contrast to many references, such as \citet{Elmanetal2005}, which we follow in many other ways, numbering here is zero-based, suitable for a C implementation.  Thus the $K$ triangles $\triangle_k$ in the triangulation are indexed $k=0,\dots,K-1$.  The $N$ nodes are located at $\bx_i=(x_i,y_i)$ for $i=0,\dots,N-1$. 

In our $P^1$ finite element method the functions are linear on each $\triangle_k$ and continuous on the whole of $\overline\Omega$.  Such functions have three degrees of freedom on each $\triangle_k$, which one may think of as the coefficients in the linear formula $a + b x + c y$.  There are, however, more convenient local bases than $\{1,x,y\}$, as follows.  For each node $j$ let $\psi_j(x,y)$ denote the basis (``hat'') function which is linear on each triangle, continuous on $\overline{\Omega}$, and equal to one at only one node $j$, so that
\begin{equation}
\psi_j(\bx_i) = \delta_{ij}.  \label{eq:un:hatdelta}
\end{equation}
See Figure \ref{fig:un:hatfunction} and compare Figure \ref{fig:of:q1hat}.  Functions $\psi_j$ are in $W^{1,2}(\Omega)$ \citep{Braess2007}, with piecewise-constant partial derivatives $\partial\psi_j/\partial x$ and $\partial\psi_j/\partial y$.  It follows easily from \eqref{eq:un:hatdelta} that the set $\{\psi_j\}_{j=0,\dots,N-1}$ is linearly-independent.

\begin{marginfigure}
\input{tmp/blob.1.elenum.tikz}

\medskip

\input{tmp/blob.1.nodenum.tikz}
\caption{A triangulation of the polygon in Figure \ref{fig:un:polygon}, with element (top) and node (bottom) numbering.  There are $K=15$ elements, $N=13$ nodes, and $n_D=4$ nodes in $\partial_D\Omega$.}
\label{fig:un:number-mesh}
\end{marginfigure}

These hat functions allow us to interpolate and extend the Dirichlet data $g_D$ from its nodal values on $\partial_D \Omega$ to $\overline\Omega$.  First number the $n_D$ nodes which are in the Dirichlet boundary by $\bx_{j_l} \in \partial_D\Omega$ for $l=0,\dots,n_D-1$.  Then let $\hat g_D \in C(\overline\Omega)$ be the piecewise-linear interpolant of $g_D$ which has value zero at all the nodes $\bx_j$ which are \emph{not} in the Dirichlet boundary $\partial_D \Omega$.  It has an easy expansion in hat functions:
\begin{equation}
\hat g_D(x,y) = \sum_{l=0}^{n_D-1} g_D(\bx_{j_l}) \psi_{j_l}(x,y). \label{eq:un:hatgdefine}
\end{equation}

Using $\psi_j$ and $\hat g_D$ we can now specify the finite-dimensional subspaces of $W^{1,2}(\Omega)$ for the method.  First, the \emph{test functions} are
\begin{align*}
S_{0}^h &= \Span\left<\psi_j \,:\, \bx_j \notin \partial_D \Omega\right> = \Span\left<\psi_j \,:\, j \neq j_l\right>,
\end{align*}
zero along $\partial_D \Omega$.  Second, the \emph{trial functions} have value $g_D$ along $\partial_D \Omega$,
\begin{equation}
S_{g}^h = \left\{\hat g_D + w \,:\, w \in S_{0}^h\right\}.
\end{equation}
Note that $S_{0}^h$ is a linear subspace of $W^{1,2}_0(\Omega)$ while $S_{g}^h$ is merely an affine subspace of $W^{1,2}(\Omega)$, and that
\begin{equation}
\dim(S_{0}^h)=\dim(S_{g}^h)=N-n_D.
\end{equation}

\begin{marginfigure}
\input{tikz/hatfunction.tex}
\caption{Hat functions $\psi_j$.}
\label{fig:un:hatfunction}
\end{marginfigure}

The FEM itself can now be stated.  It seeks $u^h\in S_{g}^h$ so that \eqref{eq:un:poissonweak} holds for all $v^h\in S_{0}^h$.  By linearity it suffices to consider only a basis of test functions $S_{0}^h$, so we require
\begin{equation}
\int_\Omega a(u^h) \grad u^h \cdot \grad \psi_i = \int_\Omega f(u^h) \psi_i + \int_{\partial_N\Omega} g_N \psi_i \label{eq:un:weakformhat}
\end{equation}
for all $i$ such that $\bx_i \notin \partial_D \Omega$.

On the other hand we may expand $u^h$ using $N-n_D$ unknown coefficients $u_j\in\RR$:
\begin{equation}
u^h(x,y) = \hat g_D(x,y) + \sum_{\bx_j \notin \partial_D \Omega} u_j\, \psi_j(x,y). \label{eq:un:uhexpand}
\end{equation}
The coefficients $u_j$ in \eqref{eq:un:uhexpand} are the unknowns.

Given the triangulation $\mathcal{T}_h$ of $\Omega$ and the data of the problem, namely the functions $a$, $f$, $g_D$, and $g_N$, the complete specification of the FEM solution $u^h$ is given by equations \eqref{eq:un:hatgdefine}, \eqref{eq:un:weakformhat}, and \eqref{eq:un:uhexpand}.  This FEM problem can be shown to be well-posed, in the linear case at least, by the same theory that applies to the continuum problem.

As a next step in the linear case it is common to write system \eqref{eq:un:weakformhat} and \eqref{eq:un:uhexpand} in matrix-vector form as $A \bu = \bb$, and then to assemble the \emph{stiffness matrix} $A$ \citep{Elmanetal2005}.  However, as said earlier, we will not assemble a matrix until we have an initial, verified numerical solution.  Following the pattern established since Chapter \ref{chap:nl}, we first implement equation \eqref{eq:un:weakformhat} as a residual function $\bF(\bu)$, a \PETSc \pSNES call-back, in which the input $\bu$ is the representation of $u^h$ as a vector of nodal values.  In evaluating $\bF$ we use \eqref{eq:un:uhexpand} to get point values of $u^h$, and its gradient $\grad u^h$, on the interior of triangles.  These point values allow quadrature, similar to that in Chapter \ref{chap:of}, to approximate the integrals in \eqref{eq:un:weakformhat}.  Implementing a residual in the linear case is mathematically equivalent to assembling $A$ and $\bb$, but the residual-evaluation code requires no direct contact with a \PETSc \pMat object.  Our solution can then be tested for correctness with a finite-differenced Jacobian (Chapter \ref{chap:nl}).  Once it is shown to work correctly, via comparison to an exact solution, then we re-consider matrix assembly for the Jacobian.

Before the code can be written we need to be more specific about what \eqref{eq:un:weakformhat} says on each element, and we need to read a triangular mesh into \PETSc data structures.


\section{Assembly of the residual equations}

In expression \eqref{eq:un:uhexpand}, $N-n_D$ values $\{u_j\}$ determine the FEM solution $u^h$.  However, it will be easier to write code if we \emph{increase} the size of the resulting nonlinear system up to dimension $N$ by including the nodal values in the Dirichlet boundary as unknowns:
\begin{equation}
\bu = \{u_j\}_{j=0}^{N-1} \in \RR^N  \label{eq:un:unknowns}
\end{equation}
To enforce the boundary conditions, the components of the residual corresponding to the Dirichlet boundary must be zero:
\begin{equation}
F_i(\bu) = u_i - g_D(\bx_i) \qquad \text{ if } \bx_i \in \partial_D\Omega.  \label{eq:un:dirichletresiduals}
\end{equation}

Triangulation $\mathcal{T}_h$ covers $\Omega$ with non-overlapping triangles, so we can write integral \eqref{eq:un:weakformhat} as a sum over elements.  In fact, for each $k=0,\dots,K-1$ let
\begin{equation}
F_i^k(\bu) = \int_{\triangle_k} a(u^h) \grad u^h \cdot \grad \psi_i - f(u^h) \psi_i.  \label{eq:un:elementweakform}
\end{equation}
Suppose $n_N$ is the number of segments (edges) which are in the Neumann boundary.  For each segment $s_\nu$, $\nu=0,\dots,n_N-1$, let
\begin{equation}
\varphi_i^\nu = \int_{s_\nu} g_N \psi_i.  \label{eq:un:segmentweakform}
\end{equation}
(Note that $\varphi_i^\nu$ does \emph{not} depend on the solution $u^h$.)  Then \eqref{eq:un:weakformhat} becomes the statement that the following residual components are zero:
\begin{equation}
F_i(\bu) = \sum_{k=0}^{K-1} F_i^k(\bu) - \sum_{\nu=0}^{n_N-1} \varphi_i^\nu  \qquad \text{ if } \bx_i \notin \partial_D\Omega. \label{eq:un:elementwisesum}
\end{equation}
Together, equations \eqref{eq:un:dirichletresiduals} and \eqref{eq:un:elementwisesum} form a (generally) nonlinear system, of dimension $N$, which the \pSNES is asked to solve:
\begin{equation}
\bF(\bu)=0. \label{eq:un:fullsystem}
\end{equation}

Observe that $n_D$ is the number of \emph{nodes} in the Dirichlet boundary, whereas $n_N$ is the number of \emph{segments} in the Neumann boundary.  The former are degrees of freedom, while the latter are domains of integration.

Because the support of the hat function $\psi_i$ only overlaps with a few triangles $\triangle_k$, for each $i$ only a few values $F_i(\bu)$ and $\varphi_i^\nu$ are nonzero.  Also, only a few nodal values $\bu=\{u_j\}$ enter into $F_i^k(\bu)$, namely those values $u_j$ such that the support of $\psi_j$ overlaps with $\psi_i$.  These facts make \eqref{eq:un:fullsystem} a sparse nonlinear system.

We will compute the element integrals \eqref{eq:un:elementweakform} by referring $\triangle_k$ to a reference triangle $\triangle_\ast$ with vertices $(0,0),\,(1,0),\,(0,1)$, as shown in Figure \ref{fig:isoparametric}.  (In Chapter \ref{chap:of} we did something similar for quadrilaterals.)  If $\triangle_k$ has vertices $(x_0,y_0),\,(x_1,y_1),\,(x_2,y_2)$ then the linear map from $\triangle_\ast$ to $\triangle_k$ is
\begin{align}
x(\xi,\eta) &= x_0 + (x_1-x_0) \xi + (x_2-x_0) \eta, \label{eq:un:trianglemap} \\
y(\xi,\eta) &= y_0 + (y_1-y_0) \xi + (y_2-y_0) \eta. \notag
\end{align}
The Jacobian determinant of this map, needed for integrating, is constant on each element.  Its magnitude $2|\triangle_k|$ is the ratio of the triangle areas.

\begin{marginfigure}
\input{tikz/isoparametric.tex}
\caption{Mapping of a triangle $\triangle_k$ from the reference triangle $\triangle_\ast$.}
\label{fig:isoparametric}
\end{marginfigure}

On $\triangle_\ast$ any linear function is a linear combination of three local (nodal) basis functions:
\begin{equation}
\chi_0(\xi,\eta) = 1-\xi-\eta, \qquad \chi_1(\xi,\eta) = \xi, \qquad \chi_2(\xi,\eta) = \eta. \label{eq:un:chiformulas}
\end{equation}
If $\bx_i\in\overline{\triangle_k}$ then $\psi_i$ satisfies
\begin{equation}
\psi_i(x(\xi,\eta),y(\xi,\eta)) = \chi_\ell(\xi,\eta) \label{eq:un:psichimap}
\end{equation}
for all $(\xi,\eta)\in\triangle_\ast$, where vertex $\ell \in \{0,1,2\}$ of $\triangle_\ast$ maps to $\bx_i$.

Recalling both the change-of-variables formula for integrals and the chain rule, we can write
\begin{equation}
F_i^k(\bu) = 2 |\triangle_k| \int_{\triangle_\ast} H_\ell^k(\bu,\xi,\eta)\,d\xi\,d\eta \label{eq:un:elementintegralreference}
\end{equation}
where the integrand is
\begin{equation}
H_\ell^k(\bu,\xi,\eta) = \left[a(u^h) \grad u^h \cdot \grad \psi_i - f(u^h) \psi_i\right]_{\triangle_\ast}.  \label{eq:un:elementintegrand}
\end{equation}
Here vertex $\ell$ of $\triangle_\ast$ corresponds to the node $\bx_i$.  Note that ``$\grad$'' in \eqref{eq:un:elementintegrand} refers to derivatives in variables $x,y$.  Exercises \ref{chap:un}.\ref{exer:un:gradientdetails} and \ref{chap:un}.\ref{exer:un:elementintegranddetails} addresses the remaining details implicit in \eqref{eq:un:elementintegralreference} and \eqref{eq:un:elementintegrand}.

As in Chapter \ref{chap:of}, integrals \eqref{eq:un:elementintegralreference} are approximated using quadrature.  Generally, if there are $Q$ quadrature points $(\xi_q,\eta_q) \in \triangle_\ast$ with weights $w_q$ then
\begin{equation}
F_i^k(\bu) \approx 2 |\triangle_k| \sum_{q=0}^{Q-1} w_q H_\ell^k(\bu,\xi_q,\eta_q). \label{eq:un:elementquadraturereference}
\end{equation}
We use symmetric quadrature rules constructed for the reference triangle $\triangle_\ast$ \citep{Dunavant1985}.  (Unsymmetric quadrature rules based on tensor products of one-dimensional integrals \citep{KarniadakisSherwin2013} are an alternative.)  Table \ref{tab:un:quadrature} shows the degree $1,2,3$ Gaussian rules with $Q=1,3,4$ points, respectively (Exercise \ref{chap:un}.\ref{exer:un:checkquadrature}).  Note that the sum of the weights is $1/2$ because $|\triangle_\ast|=1/2$.

\begin{table}[h]
\vspace{0.1in}

\begin{tabular}{lccc}
degree & $Q$ & weights $w_q$ & nodes $(\xi_q,\eta_q)$ \\ \hline
$1$ & $1$ & $1/2$ & $(1/3,1/3)$ \\ \hline
$2$ & $3$ & \begin{tabular}{c}
            $1/6$ \\
            $1/6$ \\
            $1/6$
            \end{tabular} & \begin{tabular}{c}
            $(1/6,1/6)$ \\
            $(2/3,1/6)$ \\
            $(1/6,2/3)$
            \end{tabular} \\ \hline
$3$ & $4$ & \begin{tabular}{c}
            $-27/96$ \\
            $25/96$ \\
            $25/96$ \\
            $25/96$
            \end{tabular} & \begin{tabular}{c}
            $(1/3,1/3)$ \\
            $(1/5,1/5)$ \\
            $(3/5,1/5)$ \\
            $(1/5,3/5)$
            \end{tabular}
\end{tabular}

\vspace{0.1in}
\caption{Symmetric quadrature rules with $Q$ points on the reference triangle $\triangle_\ast$.  See \eqref{eq:un:elementquadraturereference}.} \label{tab:un:quadrature}
\end{table}

For the Neumann boundary contributions we use the midpoint rule; compare Exercise \ref{chap:un}.\ref{exer:un:gaussneumann}.  Observe that hat function $\psi_i$ has value $1/2$ at the midpoint of an edge incident to $\bx_i$.  If $(x_m,y_m)$ is this midpoint, $|s_\nu|$ is the length of segment $s_\nu$, and $\bx_i\in \overline{s_\nu}$ then
\begin{equation}
\varphi_i^\nu \approx g_N(x_m,y_m) \psi_i(x_m,y_m) |s_\nu| = \frac{1}{2} |s_\nu|\, g_N(x_m,y_m). \label{eq:un:segmentquadrature}
\end{equation}
Otherwise, if $\bx_i \notin \overline{s_\nu}$, then $\varphi_i^\nu=0$.


\section{Example problems}

Now let us set up some simple cases with known exact solutions.  The three cases test the implementation of the PDE and the boundary conditions.  Two problems are linear and one is nonlinear.  Our goal for these problems is that the measured numerical errors from the FEM will only converge at the optimum, theoretical rate $O(h^2)$ \citep{Elmanetal2005} if our implementation is correct.

\begin{figure}
\input{tikz/trap.tex}
\caption{Exact solution cases $0$ and $1$ solve Poisson equations on a trapezoidal region $\Omega$.  Boundary subsets $\partial_D\Omega$, $\partial_N \Omega$ are as indicated.  See \texttt{trap.poly} in Code \ref{code:trappoly}.}
\label{fig:un:trap}
\end{figure}

All three cases are based on the same manufactured solution
\begin{equation}
  u_{\text{exact}}(x,y) = 1 - y^2 - \frac{1}{4} y^4. \label{eq:un:exactsolution}
\end{equation}
This formula also computes the Dirichlet boundary values $g_D(x,y)$ in all cases, but other details are case-specific:
\begin{itemize}
\item[case $0$:] \emph{Linear}.  Use Figure \ref{fig:un:trap} boundary conditions.  Noting $\partial u_{\text{exact}}/\partial n = -\partial u_{\text{exact}}/\partial y = 0$ on the Neumann boundary $\partial_N \Omega = \{y=0\}$, let $g_N=0$.  Let $a=1$ and determine $f$ by differentiating the exact solution, so that $f(x,y) = 2 + 3 y^2$.
\item[case $1$:] \emph{Nonlinear}.  Again use Figure \ref{fig:un:trap} boundary conditions and $g_N=0$.  However, let $a(u) = 1+u^2$ and compute the corresponding $f(u)$ by differentiation.
\item[case $2$:] \emph{Non-homogeneous Neumann}.  Use Figure \ref{fig:un:trapneu} boundary conditions.  Let $a$, $f$ be the same as in case $0$.  Determine the (non-zero) value $g_N$ by differentiating $u_{\text{exact}}$ along the Neumann boundary, a line segment with outward unit normal vector $\bn = \left<1/1\right>/\sqrt{2}$.
\end{itemize}
See \texttt{c/\CODELOC cases.h} (not shown) for all remaining details.

\begin{figure}
\input{tikz/trapneu.tex}
\caption{Case $2$ uses the same region as in cases $0$ and $1$, but with different boundary conditions.  See \texttt{c/\CODELOC meshes/trapneu.poly} (not shown).}
\label{fig:un:trapneu}
\end{figure}


\section{Triangulations from \Triangle}

\PETSc does not include tools for triangulating regions of the plane, that is, for the generation of an unstructured mesh.  We use the widely-available \Triangle\sidenote{See \href{http://www.cs.cmu.edu/~quake/triangle.html}{www.cs.cmu.edu/$\sim$quake/ triangle.html} for documentation.} software \citep{Shewchuk1996} for this task.  \Triangle is limited to 2D, but the ASCII files it generates have straightforward details.

\inputwhole{../c/\CODELOC/meshes/trap.poly}{\CODELOC meshes/trap.poly}{A description of the boundary polygon in Figure \ref{fig:un:trap}, suitable for reading by \Triangle.}{code:trappoly}

\Triangle takes as input an ASCII file describing a polygonal region $\Omega$ by giving the coordinates of the nodes in $\partial \Omega$.  Additional integer flags (``markers'') classify the vertices or segments on the boundary.  For example, the input file \texttt{trap.poly} (Code \ref{code:trappoly}) generates the polygon shown in Figure \ref{fig:un:trap}.

The triangulation shown in Figure \ref{fig:un:trapone} came from applying \Triangle to \texttt{trap.poly}, as follows.  We ask for a polygon output file (option \texttt{-p}), relatively-uniform triangles (\texttt{-q} for ``quality-checked''),\sidenote{I.e.~with no interior angles less than $20^\circ$ \citep{Shewchuk1996}.} and triangles with a maximum area (\texttt{-a}) of $0.5$:
\begin{cline}
$ cd c/ch7/meshes
$ triangle -pqa0.5 trap
\end{cline}
%$
The command generates three ASCII files, \texttt{trap.1.node}, \texttt{trap.1.ele}, and \texttt{trap.1.poly}; see Codes \ref{code:traponenode}--\ref{code:traponepoly}.  They define the new node locations, elements (triples of nodal indices), and segments in the polynomial boundary (pairs of nodal indices), respectively.  As seen in Figure \ref{fig:un:trapone}, this triangulation has $N=8$ nodes, $K=6$ elements, $P=8$ boundary segments, $n_D=5$ Dirichlet nodes, and $n_N=4$ segments in the Neumann boundary.

\begin{figure}
\input{tmp/trap.1.tikz}
\caption{The triangulation described by \texttt{trap.1.\{node,ele,poly\}}.}
\label{fig:un:trapone}
\end{figure}

\inputwhole{misc/trap.1.node}{\CODELOC meshes/trap.1.node}{Node locations and nodal boundary flags for the mesh in Figure \ref{fig:un:trapone}.}{code:traponenode}

By giving value ``$2$'' to the Dirichlet nodes in the original \texttt{trap.poly} input, and because \Triangle itself uses ``$0$'' for non-boundary and ``$1$'' for otherwise un-flagged boundary nodes, we have this boundary flag scheme:
\begin{itemize}
\item[$0=$] interior node,
\item[$1=$] Neumann boundary segment (or node), and
\item[$2=$] Dirichlet boundary node (or segment).
\end{itemize}
Observe that, though \texttt{trap.poly} describes the boundary using only 4 segments, additional boundary nodes and segments have been added in \texttt{trap.1.node}.

\inputwhole{misc/trap.1.ele}{\CODELOC meshes/trap.1.ele}{Element index triples for the mesh in Figure \ref{fig:un:trapone}.}{code:traponeele}

We will test the FEM on a sequence of refined grids generated by \Triangle.  For an example, the command
\begin{cline}
$ triangle -rpqa0.1 trap.1
\end{cline}
%$
generates ASCII files \texttt{trap.2.\{node,ele,poly\}} with $N=33$ nodes, $K=33$ elements, and $P=19$ boundary segments (Figure \ref{fig:un:traptwo}).  Refinement (\texttt{-r}) here means that \emph{nodes} in the \texttt{trap.1} files are retained, but there is no simple inclusion relationship for the interior edges or triangles.  We also see that the symmetry of the \texttt{trap.1} mesh was merely fortuitous as symmetries in the input polygon are not preserved by the \Triangle algorithms.

\inputwhole{misc/trap.1.poly}{\CODELOC meshes/trap.1.poly}{Refined polygon, including segment boundary flags, for the mesh in Figure \ref{fig:un:trapone}.}{code:traponepoly}

\begin{figure}
\input{tmp/trap.2.tikz}
\caption{A refined triangulation.}
\label{fig:un:traptwo}
\end{figure}

\Triangle includes a minimal visualization tool.  The command
\begin{cline}
$ showme trap
\end{cline}
%$
displays the boundary polygon from \texttt{trap.poly} and all generated levels of the triangulation (i.e.~\texttt{trap.\{1,2\}.\{node,ele,poly\}} for now).


\section{Loading the mesh into \PETSc \pVecs and \pISs}

Our plan is to traverse the elements $\triangle_k \in \mathcal{T}_h$, and the Neumann boundary segments $s_\nu$, so as to compute \eqref{eq:un:elementquadraturereference} and \eqref{eq:un:segmentquadrature}.  The traversal is reasonably fast if the mesh data are stored in \PETSc objects.  We first convert the \Triangle-generated ASCII files into \pVecs and \pISs using a Python script \texttt{tri2petsc.py}.

An abstract description clarifies this step.  There are two kinds of ``data'' to describe a mesh, \emph{geometrical} and \emph{topological}.  Here the geometry is simply the nodal locations, pairs of real numbers for each node.  We store these coordinates in a length $2N$ sequential \pVec.  For the topology we have descriptions of which elements (triangles) are incident to which nodes (vertices).  This task only requires integer indices.  Each element is given by a triple of integers, each being a node index in the range $0,\dots,N-1$.  Similarly, a segment of the polygonal boundary is simply a pair of indices identifying the endpoint nodes.

The \PETSc \pIS ``index set'' type is convenient for storing these indices.  The reader may for now regard an \pIS simply as an ``integer-valued \pVec.''\sidenote{In this Chapter we do not exploit the ``main purpose'' of an \pIS, namely in distributed (multi-process) indexing.}  The \pIS storing the element index triples holds $3K$ integers and the one for boundary segments holds $2P$ integers.

Some care is needed in recording the Dirichlet and Neumann parts of the boundary.  First, one cannot tell if an edge is a boundary segment just from whether the endpoints are in the boundary.\sidenote{For example, the edge from node 5 to node 7 in Figure \ref{fig:un:number-mesh} is not a boundary segment.}  Second, even if the endpoints of a boundary segment are in the (closed) Dirchlet boundary, the segment itself might be in the (relatively-open) Neumann boundary.  Therefore, despite the apparent redundancy, we will separately store flags for the \emph{nodes}, indicating whether they are interior ($0$) or Neumann boundary ($1$) or Dirichlet boundary ($2$), and for the \emph{segments} on the boundary, either $1$ for Neumann or $2$ for Dirichlet.  This scheme is already shown in \Triangle outputs above (Codes \ref{code:traponenode}--\ref{code:traponepoly}).  Two more \pISs are used to store these flags.

Thus the Python script \texttt{tri2petsc.py} (not shown) reads three files in \Triangle-generated ASCII format, as described above, with extensions \texttt{.node,.ele,.poly}.  Then it writes two files in \PETSc binary format with extensions \texttt{.vec,.is}.  The first output file holds a \pVec with the node coordinates.  The second output file holds four \pISs (element triples, nodal boundary flags, boundary segment pairs, and boundary segment flags).

Let's try it out.  Because \texttt{tri2petsc.py} uses Python modules from the \PETSc source directory, we first generate some symbolic links:
\begin{cline}
$ cd c/ch7/
$ ln -s ~/petsc/bin/petsc_conf.py
$ ln -s ~/petsc/bin/PetscBinaryIO.py
$ ./tri2petsc.py meshes/trap.1 meshes/trap.1
\end{cline}
This generates two files \texttt{meshes/trap.1.\{vec,is\}}.

\cinputpart{um.h}{\CODELOC}{\texttt{UM} is an unstructured-mesh data type.}{I}{//STARTSTRUCT}{//ENDSTRUCT}{code:umstruct}

Our C code is, for the first time in the book, designed in a modular, instead of monolithic, way.  We separate the representation of the mesh, and the functions that read it in from files, from the tasks of computing the residual and setting up the \PETSc solver.  Thus the reader should examine these files in \texttt{c/ch7/}:
\begin{itemize}
\item \texttt{um.h} and \texttt{um.c}:\quad  Declares a simple unstructured-mesh representation as a C \texttt{struct} and provides an interface for it.  The major functions read a mesh from binary files and view it.
\item \texttt{cases.h}:\quad  Exact solutions and boundary conditions for the problem cases above.
\item \texttt{unfem.c}:\quad  Contains a residual evaluation function.  Also reads options, calls \texttt{UM} functions to read the mesh, sets up a \pSNES solver object, runs the solver, and reports the numerical error.
\end{itemize}

Details of the mesh representation are given next, before addressing the approximation and solution of the PDE problem in the main program \texttt{unfem.c}.  We will not show file \texttt{cases.h} at all because it is adequately-documented by the earlier text on the example problem cases.

The \texttt{UM} (``unstructured mesh'') \texttt{struct} is declared in Code \ref{code:umstruct}.  The ``methods'' for this ``object'' are declared in Code \ref{code:umdeclare}.  The order in which they are shown suggests the order in which they are typically called.  \texttt{UMInitialize()} should be called before anything else, and \texttt{UMDestroy()} last.  Function \texttt{UMReadNodes()} should be called before \texttt{UMReadISs()}; these load binary data using \PETSc functions  \texttt{VecLoad()} and \texttt{ISLoad()}, respectively.
We do not display the implementations of these functions, in file \texttt{c/ch7/um.c}, as this would be more tedious than illuminating.

Despite our attempt at modularity, our representation of an unstructured mesh is deliberately simple and even naive.  It provides a suggestive example which motivates Chapter \ref{chap:dp} coverage of much more advanced \PETSc support for unstructured meshes.

\cinputpart{um.h}{\CODELOC}{The ``methods'' for the \texttt{UM} unstructured-mesh data type.}{II}{//STARTDECLARE}{//ENDDECLARE}{code:umdeclare}


\section{Initial implementation}

With an unstructured mesh in hand we can return to implementing the FEM.  We build a \pSNES-using code\sidenote{The reader might observe that, in terms of \PETSc objects and calls, \texttt{unfem.c} is similar to \texttt{ecjac.c} in Chapter \ref{chap:nl} in the sense that there is no use of a \PETSc interface for grid topology.} which works, called \texttt{c/\CODELOC unfem.c}.  The most important parts are a residual-computation function \texttt{FormFunction()} and a \texttt{main()} function.  Figure \ref{fig:un:unfemstack} shows the structure, including the approximate-Jacobian \texttt{FormPicard()} which we implement later.  Extracts from \texttt{c/ch7/unfem.c}, displaying all essentials of the initial implementation, are shown in Codes \ref{code:unfemctx}--\ref{code:unfemelementresiduals}.

\begin{figure}
\begin{tikzpicture}[scale=0.8,
                    >={Latex[length=2mm]},
  component/.style={
     rectangle,draw,fill=white,align=center,line width=1pt},
  userfcn/.style={
     rounded corners,draw,fill=white,draw,align=center,line width=1pt,font={\itshape,\normalsize}}]

\draw[line width=1pt] (3,7) node[userfcn,minimum width=105mm] (usercode) {user code \\ \vspace{15mm}};

\draw[line width=1pt] (0,7.2) node[userfcn] (rescode) {residual \emph{\texttt{FormFunction()}}};
\draw[line width=1pt] (5.2,6.2) node[userfcn] (jaccode) {approximate Jacobian \emph{\texttt{FormPicard()}}};

\draw[line width=1pt] (-1,4) node[component] (snes) {\complabel{\pSNES}{nonlinear solver}};
\draw[line width=1pt] (-1,2) node[component] (ksp)  {\complabel{\pKSP}{linear solver}};
\draw[line width=1pt] (-1,0) node[component] (pc)   {\complabel{\pPC}{preconditioner}};

\draw[line width=1pt] (2,2) node[component] (matj)   {\usedlabel{\pMat}{Jacobian}};
\draw[line width=1pt] (3.5,0) node[component] (vecs)   {\pVecs \\ \footnotesize  \emph{node coordinates, solution}};
\draw[line width=1pt] (7.5,0) node[component] (iss)   {\pISs \\ \footnotesize  \emph{indices, bdry flags}};

\path
   ([xshift=-10em]usercode.south) edge[->] node {} (snes)
   ([xshift=0em]usercode.south) edge[->] node {} ([xshift=2em]vecs.north)

   (rescode.south) edge[->,bend left] node {} (vecs.north)
   ([xshift=-2em]rescode.south) edge[->] node {} (iss.north)

   (jaccode.south) edge[->] node {} (matj)
   ([xshift=2em]jaccode.south) edge[->] node {} ([xshift=4em]vecs.north)
   ([xshift=4em]jaccode.south) edge[->] node {} ([xshift=2em]iss.north)

   (snes) edge node {} (ksp)
   (ksp) edge node {} (pc);
\end{tikzpicture}
\caption{The structure of \texttt{unfem.c}.}
\label{fig:un:unfemstack}
\end{figure}

So that the residual-evaluation function \texttt{FormFunction()} has access to functions $a$, $f$, $g_D$, $g_N$ in FEM \eqref{eq:un:weakformhat}, we define a solution context \texttt{struct unfemCtx} in Code \ref{code:unfemctx}.  This \texttt{struct} also includes the mesh, that is, it includes a pointer to a \texttt{UM} instance.

\cinputpart{unfem.c}{\CODELOC}{Context for solving FEM \eqref{eq:un:weakformhat}, \eqref{eq:un:uhexpand} on an unstructured mesh.}{I}{//STARTCTX}{//ENDCTX}{code:unfemctx}

Only an extract of the \texttt{main()} function is displayed here (Code \ref{code:unfemmain}).  We do not show the first actions of \texttt{main()}, which are to read options and choose appropriate functions $a,f,g_D,g_N$ for the problem case.  The lines shown in Code \ref{code:unfemmain} start with reading a mesh from \PETSc binary files via calls to the ``methods'' of the \texttt{UM} object.  Then \pVecs are allocated and the \pSNES solver is configured.  We set a call-back to \texttt{FormFunction()} by using \texttt{SNESSetFunction()}.

\cinputpart{unfem.c}{\CODELOC}{An extract of \texttt{main()}: read the mesh, set-up \pVecs, configure \pSNES, and reset the default \pKSP and \pPC for our symmetric, positive-definite problem.}{II}{//STARTMAININITIAL}{//ENDMAININITIAL}{code:unfemmain}

Though we do not, for now, need to do any work to assemble it, the symmetry and positive-definiteness of the Jacobian matrix is already relevant here.  In the linear case, in which $\partial a/\partial u=0$ and $\partial f/\partial u=0$ in \eqref{eq:un:poissonweak}, the Jacobian $J_{ij} = \partial F_i/\partial u_j$ is symmetric and positive-definite.\sidenote{We prove the claim below in the subsection on assembling an approximate Jacobian.}  This fact is sufficient reason to reset the default \pKSP and \pPC types to the conjugate gradient (CG) and incomplete-Cholesky (ICC) types, respectively.  This is done in Code \ref{code:unfemmain} by first getting a pointer to the \pKSP inside the \pSNES---see Figure \ref{fig:un:unfemstack}---and then setting its type.  Getting a pointer to the \pPC inside the \pKSP then allows us to set the \pPC type as well.

The extract in Code \ref{code:unfemmain} also shows that an analytical Jacobian \pMat \texttt{A} is allocated, and a \pSNES call-back is set with \texttt{SNESSetJacobian()}.  We return to these actions below, but for now we note they are ignored if \texttt{-snes\_fd} is used, as we do initially.

\cinputpart{unfem.c}{\CODELOC}{Our FEM uses local basis functions $\chi_\ell$ and some quadrature tools.}{III}{//STARTFEM}{//ENDFEM}{code:unfemfem}

Code \ref{code:unfemfem} shows FEM details (``tools'') appearing in \texttt{c/ch7/unfem.c}.  For example, the first few displayed lines correspond to equation \eqref{eq:un:chiformulas} for the local basis functions $\chi_\ell(\eta,\xi)$.  There are also functions to evaluate the gradients $\grad \chi_\ell$ and linear combinations $\sum_\ell v_\ell \chi_\ell$.  The remaining lines define arrays for the quadrature rules in Table \ref{tab:un:quadrature}.

The C function that evaluates $\bF(\bu)$ is called \texttt{FormFunction()}.  It is shown in Codes \ref{code:unfembdryresiduals}--\ref{code:unfemelementresiduals}.  Note that \texttt{Vec u} is an input, and thus it is accessed using a \texttt{const double *} pointer and \texttt{VecGetArrayRead()}, while \texttt{Vec F} is an output accessed using a \texttt{double *} pointer and \texttt{VecGetArray()}.  Function \texttt{UMGetNodeCoordArrayRead()} gives a pointer to an array of \texttt{Node}s, simply a two-member \texttt{struct} holding the coordinates of a point in $\RR^2$ (not shown).  When accessing indices we use \texttt{ISGetIndices()} instead.  All of these \texttt{Get} functions have a matching \texttt{Restore}.

\cinputpart{unfem.c}{\CODELOC}{\texttt{FormFunction()} first evaluates \eqref{eq:un:dirichletresiduals} and \eqref{eq:un:segmentweakform} for the boundary contributions.}{IV}{//STARTBDRYRESIDUALS}{//ENDBDRYRESIDUALS}{code:unfembdryresiduals}

\cinputpart{unfem.c}{\CODELOC}{Next, \texttt{FormFunction()} traverses the elements to compute residuals \eqref{eq:un:elementweakform}.}{V}{//STARTELEMENTRESIDUALS}{//ENDELEMENTRESIDUALS}{code:unfemelementresiduals}

Code \ref{code:unfembdryresiduals} show that \texttt{FormFunction()} first loops through all $N$ nodes and computes the residual \eqref{eq:un:dirichletresiduals} for each node in the Dirichlet boundary.  Then it loops through all $P$ segments of polygon $\partial \Omega$ and computes the Neumann boundary integrals \eqref{eq:un:segmentweakform} by the midpoint rule.  (These are nonzero for the nodes $\bx_i$ such that the support of the hat function $\psi_i$ has nontrivial overlap (intersection) with a Neumann segment $s_\nu$.)

The rest of \texttt{FormFunction()}, shown in Code \ref{code:unfemelementresiduals}, implements \eqref{eq:un:elementweakform} and \eqref{eq:un:elementwisesum}.  The integrand function $H_\ell^k$ in \eqref{eq:un:elementintegrand} and the quadrature \eqref{eq:un:elementquadraturereference} are computed according to details laid-out in Exercises \ref{chap:un}.\ref{exer:un:gradientdetails} and \ref{chap:un}.\ref{exer:un:elementintegranddetails}.

Before we do initial testing it might be wise for the reader to browse the files in \texttt{c/ch7/}, including \texttt{unfem.c}.


\section{Initial testing}

Our first run\sidenote{Showing the actual process of debugging in a textbook is difficult, and not really attempted.  Bugs occurred and were found!} uses the coarse triangulation in Figure \ref{fig:un:trapone}.  Because we initially test only the residual evaluation function \texttt{FormFunction()} and not an analytical Jacobian, we add \texttt{-snes\_fd}:
\begin{cline}
$ cd c/ch7/
$ make unfem
...
$ ./unfem -un_mesh meshes/trap.1 -snes_fd
case 0 result for N=8 nodes with h = 1.414e+00 :  |u-u_ex|_inf = 0.230159
\end{cline}
%$
Note that \texttt{unfem} describes the mesh by the number of nodes $N$ and the maximum triangle side length $h$.  Also \texttt{unfem} defaults to the ``case $0$'' exact solution---see the description of this linear problem on page \pageref{eq:un:exactsolution}---and quadrature of degree $1$.

Next we refine the mesh and meanwhile examine the symmetry and sparsity pattern of the Jacobian using X windows.  We have already generated the mesh (\texttt{trap.2} in Figure \ref{fig:un:traptwo}), but it needs to be converted to \PETSc binary files:
\begin{cline}
$ ./tri2petsc.py meshes/trap.2 meshes/trap.2
$ ./unfem -un_mesh meshes/trap.2 -snes_fd -mat_view draw -draw_pause 2
case 0 result for N=33 nodes with h = 6.212e-01 :  |u-u_ex|_inf = 0.0289678
\end{cline}
%$
The middle frame of Figure \ref{fig:un:unfem-matsparsity} shows the result, sandwiched between comparable results for a coarser and a finer mesh.  Note the error is an order of magnitude smaller than with mesh \texttt{trap.1}.

\begin{figure}
\includegraphics[width=0.31\textwidth]{figs/trap1mat} \, \includegraphics[width=0.31\textwidth]{figs/trap2mat} \, \includegraphics[width=0.31\textwidth]{figs/trap3mat}
\caption{Matrix sparsity patterns from \texttt{unfem.c} applied to the meshes \texttt{trap.1,2,3} with $N=8,33,136$ nodes, respectively.}
\label{fig:un:unfem-matsparsity}
\end{figure}

The verification test we care about is whether the error decreases at the theoretically-expected rate as the mesh is refined.  We start by writing the following snippet of Bash code for nine levels of refined grids \texttt{trap.1}--\texttt{trap.9}:
\begin{code}
area[0]=0.5
area[1]=0.1
area[2]=0.02
area[3]=0.005
area[4]=0.001
area[5]=0.0002
area[6]=0.00005
area[7]=0.00001
area[8]=0.000002
triangle -pqa${area[0]} meshes/trap
./tri2petsc.py meshes/trap.1 meshes/trap.1
for (( N=1; N<9; N++ )); do
    triangle -rpqa${area[$N]} meshes/trap.$N    # generate .poly,.node,.ele
    OUT=meshes/trap.$((N+1))
    ./tri2petsc.py $OUT $OUT                    # generate .vec,.is
done
\end{code}
%$

A bit of testing with these meshes shows, however, that \texttt{-snes\_fd} runs are far too slow.  The runs fail with a too-many-evaluations error,\sidenote{Add \texttt{-snes\_converged\_reason} to see the error message.} for levels \texttt{trap.6}--\texttt{trap.9}.

On the other hand, the matrix-free Newton-Krylov method (see Chapter \ref{chap:nl}) is also available without an assembled Jacobian, i.e.~with option \texttt{-snes\_mf}.  For example, 
\begin{cline}
$ ./unfem -un_mesh meshes/trap.3 -snes_mf
case 0 result for N=136 nodes with h = 2.813e-01 :  |u-u_ex|_inf = 0.00777117
\end{cline}
%$

How far we can go with \texttt{-snes\_fd} and \texttt{-snes\_mf}?  The following snippet of Bash code uses those coarser meshes which complete without errors and in reasonable time for \texttt{-snes\_mf}:
\begin{code}
for (( N=1; N<=7; N++ )); do
    rm -f foo
    ./unfem -un_mesh meshes/trap.$N -snes_mf -log_view > foo
    grep "|u-u_ex|_inf" foo
    grep "SNESFunctionEval" foo
done
\end{code}
%$
A similar loop with ``\texttt{N=1; N<=5; N++}'' does the \texttt{-snes\_fd} runs.  The results are shown in Figure \ref{fig:un:unfem-fdmf}:

\begin{figure}
\includegraphics[width=\textwidth]{figs/unfem-fdmf}
\caption{Numerical error (left axis) and number of evaluations of \texttt{FormFunction()} (right axis) using \texttt{-snes\_fd} and \texttt{-snes\_mf}.}
\label{fig:un:unfem-fdmf}
\end{figure}

The errors in Figure \ref{fig:un:unfem-fdmf} from \texttt{-snes\_fd} and  \texttt{-snes\_mf} runs coincide for all grids where both methods complete successfully.  These results suggest convergence, but we will confirm the rate of convergence using an analytical Jacobian (below).

The runs so far slow-down dramatically with refinement.  The reason is not a mystery: Figure \ref{fig:un:unfem-fdmf} show the rapidly-growing number of residual evaluations as a function of the mesh spacing.  With \texttt{-snes\_fd} the number of evaluations of \texttt{FormFunction()} is proportional to the number of nodes/unknowns $N$ (Chapter \ref{chap:nl}).  By contrast, the number of residual evaluations for option \texttt{-snes\_mf} scales with the number of Krylov solver iterations.  Such iterations grow rapidly with refinement because, without an analytical Jacobian or an approximation thereof, we apply the Krylov method directly to the un-preconditioned linear system.


\section{Picard iteration as a Newton-like step}

<<<<<<< HEAD
Writing additional code for an analytical Jacobian is now well-motivated, but still we do not construct the full Jacobian.  Instead we build a \emph{Picard matrix}, an approximate linearization.  This approximation is easier to construct than the Jacobian, and thus it is a common technique.
=======
Writing additional code for an analytical Jacobian is now well-motivated, but we do not construct the full Jacobian.  Instead we build a \emph{Picard matrix}, an approximate linearization.  This approximation is somewhat easier to construct than the Jacobian, which makes this approach a common technique.
>>>>>>> b7cc51e2

To explain, observe that our nonlinear system \eqref{eq:un:fullsystem}, namely $\bF(\bu)=0$, has nearly-linear form already.  In fact, the FEM \eqref{eq:un:weakformhat}, \eqref{eq:un:uhexpand} has the form
\begin{equation}
A(\bu) \bu = \bb(\bu) \label{eq:un:picardformsystem}
\end{equation}
and the residual is just $\bF(\bu) = A(\bu) \bu - \bb(\bu)$.  The left side of \eqref{eq:un:weakformhat} contains all the derivative terms, which we group into the term $A(\bu) \bu$, which can then be regarded as a matrix-vector multiplication when computing $\bF(\bu)$.  The other zeroth-order terms go into $\bb(\bu)$.  In general, and in the ``case $1$'' test problem in particular, functions $A(\bu)$ and $\bb(\bu)$ are nonlinear.

Consider what happens when the matrix $A(\bu)$ and right-hand side $\bb(\bu)$ of \eqref{eq:un:picardformsystem} are ``frozen'' at some current iterate and the linear system solved for a new iterate:
\begin{equation}
A(\bu^k) \bu^{k+1} = \bb(\bu^k). \label{eq:un:picardnaive}
\end{equation}
This is the canonical form of a \emph{Picard iteration}.  Picard himself used the iteration to prove the existence of solutions to ODE IVPs (see Chapter \ref{chap:ts}) by demonstrating its convergence in that context \citep{HirschSmaleDevaney2004}.  Under strong hypotheses on the functions $A(\bu)\in\RR^{N\times N}$ and $\bb(\bu)\in\RR^{N}$, one can prove convergence of \eqref{eq:un:picardnaive}---see Exercise \ref{chap:un}.\ref{exer:un:picardconvergence}---but generally we have no more \emph{a priori} knowledge about the convergence of \eqref{eq:un:picardnaive} than we do for the Newton iteration (see Chapter \ref{chap:nl}).

At the level of the continuum equation, Picard iteration for our PDE problem \eqref{eq:un:poissonstrong} solves a linear PDE problem
\begin{equation}
-\Div\left(a(u^k) \grad u^{k+1}\right) = f(u^k) \label{eq:un:picardcontinuum}
\end{equation}
at each iteration.  Our approach to \eqref{eq:un:poissonstrong} therefore \emph{could} have been to only write code---i.e.~\texttt{FormFunction()}---for the linear case with $a=a(x,y)$, $f=f(x,y)$, and then to ``hard-code'' the Picard iteration, thinking of it as \eqref{eq:un:picardnaive} or \eqref{eq:un:picardcontinuum} according to taste.

Our actual approach is more powerful.  While we may do the Picard iteration \eqref{eq:un:picardnaive} as stated, in our approach we may also use \pSNES's line-search to globalize convergence and we can use the Picard matrix in pre-conditioning the Jacobian-free Newton-Krylov method---see below; recall Chapter \ref{chap:nl} discusses JFNK in some generality---so that we are actually running Newton's method while taking advantage of code which assembles the Picard matrix.  As a first step we must transform \eqref{eq:un:picardnaive} into a Newton-like form, so that \PETSc's \pSNES machinery applies.

Recall that the Newton method linearizes $\bF(\bu)=0$ into a system
\begin{equation}
J(\bu^k) \bs = -\bF(\bu^k),  \label{eq:un:newtonstep}
\end{equation}
for the step $\bs = \bu^{k+1}-\bu^k$.  Here we first subtract $A(\bu^k) \bu^k$ from each side of \eqref{eq:un:picardnaive},
\begin{equation*}
A(\bu^k) (\bu^{k+1}-\bu^k) = - \left(A(\bu^k) \bu^k - \bb(\bu^k)\right).
\end{equation*}
Note the appearance of the step $\bs$, and of the residual on the right side, so that we have
\begin{equation}
A(\bu^k) \bs = -\bF(\bu^k).  \label{eq:un:picardstep}
\end{equation}

Obviously, equation \eqref{eq:un:picardstep} is the same as \eqref{eq:un:newtonstep} but with the Picard matrix $A=A(\bu)$ replacing the Jacobian matrix $J=J(\bu)$.  For the linear case of PDE \eqref{eq:un:poissonstrong}, when $\partial a/\partial u=0$ and $\partial f/\partial u=0$, these matrices are the same, $A=J$.  For the general (nonlinear) case we expect $A$ to be a good spectral approximation (see Chapter \ref{chap:ls}) of $J$.  This is because $A$ and $J$ capture the highest-order derivative terms in the PDE in the same way.  These terms in the PDE dominate the locations of the largest eigenvalues, which in turn dominate the convergence of many Krylov methods (again, see Chapter \ref{chap:ls}).  We will see, in particular, that this approximation of the Jacobian is highly-effective when we use it as a pre-conditioner in the nonlinear ``case $1$.''


\section{Assembling and pre-allocating the Picard matrix}

Thus our plan is to write a function called \texttt{FormPicard()} which computes a \pMat \texttt{A} $=A(\bu)$ from the current estimate $\bu$ of the solution.  Then we will pass \texttt{FormPicard()} to \texttt{SNESSetJacobian()}.

Considering equations \eqref{eq:un:dirichletresiduals}, \eqref{eq:un:elementweakform}, and \eqref{eq:un:elementwisesum}, we first define an element-wise contribution
\begin{equation}
A_{ij}^k(\bu) = \int_{\triangle_k} a(u^h) \grad\psi_j \cdot \grad\psi_i. \label{eq:un:picardentryelement}
\end{equation}
Then the entries of $A$ are sums over elements
\begin{equation}
A_{ij}(\bu) =  \begin{cases}
               1, & i \in \partial_D\Omega \text{ or } j \in \partial_D\Omega, \\
               \sum_{k=0}^{K-1} A_{ij}^k(\bu), & \text{otherwise},
               \end{cases} \label{eq:un:picardentry}
\end{equation}
<<<<<<< HEAD
This matrix is symmetric, $A_{ij}=A_{ji}$, and sparse because $A_{ij}=0$ if the supports of $\psi_i$ and $\psi_j$ do not overlap.

Integral \eqref{eq:un:picardentryelement} is already computed by \texttt{FormFunction()}, when evaluating \eqref{eq:un:elementintegralreference}, but we go ahead and write an additional method \texttt{FormPicard()} which does this bit of redundant work.\sidenote{An alternative might be to modify \texttt{FormFunction()} so that it has the ``side effect'' of assembling the \pMat, but then we must be careful to only regenerate the \pMat when needed.}  This ``code duplication'' option is appropriate in part because \texttt{FormFunction()} is already tested.  On the other hand, as we will see shortly, there is actually very little cost generating the entries of $A(\bu)$ anyway, because, once \texttt{FormPicard()} exists, the evaluation of $\bF(\bu)$ and/or $A(\bu)$ involves less computation than the iterative solvers.
=======
where on triangle $\triangle_k$ we compute
\begin{equation}
A_{ij}^k(\bu) = \int_{\triangle_k} a(u^h) \grad\psi_j \cdot \grad\psi_i. \label{eq:un:picardentryelement}
\end{equation}

As we have already computed integral \eqref{eq:un:picardentryelement}, namely in evaluating \eqref{eq:un:elementintegralreference}, we face a software-design choice.  On the one hand we could re-write \texttt{FormFunction()} so that it also computes \texttt{A} as a side-effect.  On the other hand we could write a separate C function \texttt{FormPicard()} which duplicates code but only computes matrix entries.  We choose the second option because \texttt{FormFunction()} is already tested, and because the cost of evaluating either $\bF(\bu)$ or $A(\bu)$ shrinks to insignificance compared to the solver (below).  

\cinputpart{unfem.c}{\CODELOC}{FIXME}{VI}{//STARTPICARD}{//ENDPICARD}{code:unfempicard}

This matrix is evidently symmetric, $a_{ij}=a_{ji}$, and sparse.  Furthermore it is positive-definite if $a(u,x,y)>0$, and thus the conjugate gradient Krylov method applies to the equations for the Newton step; see Chapter \ref{chap:ls}.
>>>>>>> b7cc51e2

Writing \texttt{FormPicard()} is quite straightforward, given that \texttt{FormFunction()} already exists, and thus it is not shown.  Indeed, the finicky part of the residual evaluation has to do with boundary conditions, but the corresponding actions for assembling the Picard matrix are generally simpler.  One decides whether or not a node on a given element is in the Dirichlet boundary or not, and in the latter case one computes an integral.  One detail of note is that we call \texttt{MatSetValues()} with final option \texttt{ADD\_VALUES}.

Correctly allocating memory for \pMat \texttt{A} \emph{does} matter, however.  In structured-grid cases in previous Chapters we have benefited, without being conscious of it, from \PETSc's accurate preallocation of memory for Jacobian matrices; this operation is hidden when we use \texttt{DMDASNESSetJacobianLocal()}.  Here we must do it ourselves, and we make it optional so as to demonstrate its importance (below).

Noting that in this Chapter all constructions are serial, the technique shown in Code \ref{code:unfemprealloc} is effective for pre-allocation.  We call \texttt{MatSeqAIJSetPreallocation()} with an array \texttt{nnz} of integers.  Entry \texttt{nnz[n]} is the number of nonzeros in row $n$ of \texttt{A}.  We compute this number by traversing the elements, just as in \texttt{FormPicard()} and \texttt{FormFunction()}, deciding whether to increment \texttt{nnz[n]} for the node according to whether it is in the Dirichlet boundary or not.  The only subtlety is that for an interior node with (edge) degree $d$ the number of incident elements is $d-1$ while for a Neumann boundary node the number of incident elements is $d-2$; in either case \texttt{nnz[n]} $=d+1$.

\cinputpart{unfem.c}{\CODELOC}{Efficiency requires pre-allocation of Picard matrix \pMat \texttt{A}.}{V}{//STARTPREALLOC}{//ENDPREALLOC}{code:unfemprealloc}

Pre-allocation makes a difference.  For an example we consider the \texttt{trap.7} mesh and use a version of \PETSc configured with \texttt{--with-debugging=0}:
\begin{cline}
$ timer ./unfem -un_mesh meshes/trap.7 -un_noprealloc
case 0 result for N=46421 nodes with h = 2.210e-02 :  |u-u_ex|_inf = 6.55083e-05
real 56.30
$ timer ./unfem -un_mesh meshes/trap.7
case 0 result for N=46421 nodes with h = 2.210e-02 :  |u-u_ex|_inf = 6.55083e-05
real 0.97
\end{cline}
The latter version with pre-allocation is about 60 times faster.


\section{Convergence and stage times}

Now we measure convergence down to reasonably-fine grids.  Earlier we generated grids \texttt{trap.1}--\texttt{trap.9}.  The last of these has $N\approx 10^6$ nodes and a maximum element edge length of $h=4\times 10^{-3}$.

Repeating the following loop for \texttt{CASE=0,1,2} generates the results seen in Figure \ref{fig:un:unfem-error}:
\begin{code}
for N in 1 2 3 4 5 6 7 8 9; do
    ./unfem -un_mesh meshes/trap.$N -un_case $CASE -log_view
done
\end{code}
The Figure includes rates of convergence computed by logarithmic regression using the results for meshes \texttt{trap.3}--\texttt{trap.8}.

This evidence strongly suggests that our code has no bugs.  In particular, the meaning of $h$ as the maximum edge length, and given that our meshes arise from the \Triangle algorithm, in which we have only imprecise control of element shapes, through imposing an area constraint and a minimum angle condition, the rates seen in Figure \ref{fig:un:unfem-error} are probably indistinguishable from the theoretical rate $O(h^2)$ \citep{Braess2007}.

\begin{figure}
\includegraphics[width=\textwidth]{figs/unfem-error}
\caption{Numerical errors and convergence rates for exact solution cases $0$, $1$, $2$, as a function of the maximum mesh edge length $h$.}
\label{fig:un:unfem-error}
\end{figure}

Note that the runs above used option \texttt{-log\_view}.  Although these lines are not shown in earlier displayed code, we added \emph{logging} to the code using bracketing \PETSc commands like
\begin{code}
    PetscLogStagePush(stage);
    ... action ...
    PetscLogStagePop();
\end{code}
where we have a \texttt{stage} for reading the mesh, setting-up the rest of the data structures, residual evaluation, Picard matrix (Jacobian) evaluation, and calling the solver (i.e.~\texttt{SNESSolve()}).  Note that residual and Picard matrix happen ``inside'' the solver but are counted separately.  Also note that, again, we have used a version of \PETSc configured with \texttt{--with-debugging=0}.

The result is shown in Figure \ref{fig:un:unfem-times}.  In fact this timing data is of almost no value for the coarser grids (e.g.~\texttt{trap.1}--\texttt{trap.5}), where various operating-system-level noise makes interpreting the numbers difficult.  For the finer \texttt{trap.6}--\texttt{trap.9} grids, however, the lesson is quite clear: the solver, consisting primarily of the ICC-preconditioned CG iteration, \emph{dominates over the cost of everything else}.  On the finest grid the solver takes about $98\%$ of the time.  Here ``everything else'' includes reading the mesh from a file, pre-allocating the \pMat, setting up \pVecs, evaluating the residual function $\bF(\bu)$, and assembling the matrix $A(\bu)$.  Thus our performance focus in Chapter \ref{chap:sc} will be on the solver.

\begin{figure}
\includegraphics[width=\textwidth]{figs/unfem-times}
\caption{Stage times: the solver versus everything else, including our residual/Picard evaluation code.  The solver matters for fine grids.}
\label{fig:un:unfem-times}
\end{figure}


\section{Performance relative to \pDMDA structured grid}

It is still a reasonable question to ask: Is this code ``efficient''?  There \emph{is} a reasonable way to answer this question, at least if we assume that \PETSc handles structured-grid problems efficiently.  We will run \texttt{unfem.c} on a structured-grid problem and compare the result to a code which uses all of \PETSc's \pDMDA structured topology interface.

First we generate a structured triangulation using a Python script \texttt{genstructured.py} which writes FIXME and case 3; compares well in serial to Chapter 3 example

compare for \texttt{--with-debugging=0} build (note $1025^2=1050625$):
\begin{cline}
$ cd c/ch3/
$ make poisson
$ timer ./poisson -da_refine 7 -ksp_type cg -pc_type icc
on 1025 x 1025 grid:  error |u-uexact|_inf = 5.29691e-08
real 18.67
$ cd ../ch7
$ ./genstructured.py meshes/square.10 1025
$ ./tri2petsc.py meshes/square.10 meshes/square.10
$ make unfem
$ timer ./unfem -un_mesh meshes/square.10 -un_quaddeg 1 -un_case 3
case 3 result for N=1050625 nodes with h = 1.381e-03 :  |u-u_ex|_inf = 9.89813e-08
real 24.47
\end{cline}


\section{Toward parallel unstructured meshes}

FIXME: parallel approach could use \Triangle \texttt{.neigh} file as adjacency graph for elements, run \texttt{MatPartitioning} stuff (see manual), apply partitioning to get \pIS (or \texttt{AO}), and have nodes and edges follow along

FIXME: paraphrase Barry: The ``trick'' is that first partition the element across processes, then partition the vertices (nodal values) subordinate to the partitioning of the elements and then you renumber the elements and vertices so that the elements on the first process are numbered first, followed by the elements on the second process etc and similarly the vertices on the first process are numbered before the vertices on the second processes etc.  Each process loops over its elements computing the element stiffness/load and calling \texttt{MatSetValues/VecSetValues()} using the ``new'' numbering of the vertices.  The ``old'' numbering that was on the disk is not used in communicating with PETSc.

FIXME: see approach to mesh topology in chapter 10 of \citep{Loggetal2012}


\section{Summary}

FIXME motivated by \citep{Loggetal2012}: replace $\bF(\bu)$ with $\bF(\bu;v)$ so that residual equation no longer requires basis of $S^h$ for its definition; advantages/disadvantages?


\section{Exercises}

\renewcommand{\labelenumi}{\arabic{chapter}.\arabic{enumi}\quad}
\renewcommand{\labelenumii}{(\alph{enumii})}
\begin{enumerate}
\item \label{exer:un:notminimization}  The text asserts that problems \eqref{eq:un:poissonstrong} and \eqref{eq:un:poissonweak} do not generally arise from a minimization principle, and this Exercise expands on the claim.  For simplicity suppose that $f$ is independent of $u$, use homogeneous Dirichlet boundary conditions on $\partial \Omega$, and feel free to consider only the 1D version of the problem.  First show, by following the technique that derived \eqref{eq:of:plapweakform}, that if $\partial a/\partial u \ne 0$ then the Euler-Lagrange equation of
\begin{equation}
  \tilde I[u] = \int_\Omega \frac{1}{2} a(u) |\grad u|^2 - f u,  \label{eq:un:nottheobjective}
\end{equation}
which represents merely a reasonable guess, is \emph{not} the weak form \eqref{eq:un:poissonweak}.  This does not exclude the possibility that some other minimization problem leads to \eqref{eq:un:poissonweak}, however.  Therefore, show next that if $\partial a/\partial u \ne 0$ then the residuals \eqref{eq:un:elementwisesum} satisfy
\begin{equation}
  \frac{\partial F_i(u)}{\partial u_j} \ne \frac{\partial F_j(u)}{\partial u_i} \label{eq:un:symmetryresidualsdonthave}
\end{equation}
for some $u$.  Explain why this excludes a minimization principle.
\item  \label{exer:un:gradientdetails}  For the map \eqref{eq:un:trianglemap} from $\triangle_\ast$ to $\triangle_k$, let
    $$J_k = \frac{\partial (x,y)}{\partial (\xi,\eta)} = \begin{pmatrix}
    x_1 - x_0 & x_2 - x_0 \\
    y_1 - y_0 & y_2 - y_0 \end{pmatrix}
    = \begin{pmatrix}
    \Delta x_1 & \Delta x_2 \\
    \Delta y_1 & \Delta y_2
    \end{pmatrix}$$
be the Jacobian.  Use the chain rule and \eqref{eq:un:psichimap} to show that
\begin{equation}
\grad_{x,y} \psi_i = \frac{1}{\det J_k} \left<\Delta y_2 \frac{\partial \chi_\ell}{\partial \xi} - \Delta y_1 \frac{\partial \chi_\ell}{\partial \eta}, - \Delta x_2 \frac{\partial \chi_\ell}{\partial \xi} + \Delta x_1 \frac{\partial \chi_\ell}{\partial \eta}\right>. \label{eq:un:gradpsionref}
\end{equation}
Here indices $i$ and $\ell$ have the same relationship as in \eqref{eq:un:psichimap}.  Comparing formula \eqref{eq:of:gradpsionref} for the structured case, what is the underlying reason why \eqref{eq:un:gradpsionref} is a bit more complicated?  % underlying reason is that affine map here includes rotations, while in Chapter \ref{chap:of} it was just translation and axes scaling
\item  \label{exer:un:elementintegranddetails}  Formula \eqref{eq:un:elementintegrand} might require some interpretation before the implementation becomes clear, which is the goal of this Exercise.  Confirm that formulas \eqref{eq:un:trianglemap} and \eqref{eq:un:psichimap} lead to these expansions of expressions in \eqref{eq:un:elementintegrand}:
\begin{align}
a(u^h) &= a(u^h,x(\xi,\eta),y(\xi,\eta)), \label{eq:un:adetails} \\
f(u^h) &= f(u^h,x(\xi,\eta),y(\xi,\eta)), \label{eq:un:fdetails} \\
\psi_i &= \chi_{\ell}(\xi,\eta), \label{eq:un:psichidetails} \\
u^h &= \sum_{j=0}^{N-1} \left\{\begin{matrix} g_D(\bx_j) \\ u_j \end{matrix}\right\} \chi_{\ell'}(\xi,\eta), \label{eq:un:udetails} \\
\grad u^h &= \grad_{x,y} u^h = \sum_{j=0}^{N-1} \left\{\begin{matrix} g_D(\bx_j) \\ u_j \end{matrix}\right\} \grad_{x,y} \psi_j. \label{eq:un:gradudetails}
\end{align}
In \eqref{eq:un:psichidetails} node $\bx_i$ corresponds to vertex $\ell$ on $\triangle_\ast$.  In \eqref{eq:un:udetails} and \eqref{eq:un:gradudetails}, the two cases for computing the coefficient are when $\bx_j \in \partial_D \Omega$ and $\bx_j \notin \partial_D \Omega$, respectively; also node $\bx_j$ corresponds to vertex $\ell'$ on $\triangle_\ast$.  Note that \eqref{eq:un:gradpsionref} allows us to expand $\grad_{x,y} \psi_j$ in \eqref{eq:un:gradudetails}.  Taken together, these expansions make \eqref{eq:un:elementintegrand} implementable.
\item  \label{exer:un:checkquadrature}  The degree of accuracy $n=1,2,3$ of the quadrature rules in Table \ref{tab:un:quadrature} can be checked by comparing the exact integral
\begin{equation}
\iint_{\triangle_\ast} \xi^i \eta^j\,d\xi d\eta = \frac{i!\,j!}{(i+j+2)!}, \label{eq:un:checkquadrature}
\end{equation}
for all cases with $0\le i+j\le n$, against the quadrature result.  Also one should show an inexact quadrature result for some case with $i+j=n+1$.  Write a small program, in the language of your choice, which does so.
\item \label{exer:un:gaussneumann}  In \texttt{unfem.c} we use the midpoint rule, the one-point Gauss rule, for quadrature when computing the Neumann boundary segment contributions $\varphi_\nu^i$; see equation \eqref{eq:un:segmentquadrature}.  Modify \texttt{unfem.c} to optionally use two-point Gaussian quadrature instead.  Only in case 2 will this make any difference.  Show that accuracy noticeably improves for coarse grids, but that this benefit disappears under grid refinement.
% see c/ch7/solns/segmentgauss.c.snippet
\item \label{exer:un:picardconvergence}  In this Exercise let $\|\cdot\|$ denote the $2$-norm: $\|w\| = \sqrt{\bw^\top \bw}$ for $\bw\in\RR^N$.  Assume that the right-hand side of \eqref{eq:un:picardnaive} is bounded, $\|\bb(\bu)\| \le B_b$, and that the nonlinearities are Lipschitz, $\|A(\bu)-A(\bv)\| \le L_A \|\bu-\bv\|$ and $\|\bb(\bu)-\bb(\bv)\| \le L_b \|\bu-\bv\|$.  Assume also that $A(\bu)$ is uniformly positive-definite, so that there is $\delta>0$ for which
    $$\bw^\top A(\bu) \bw \ge \frac{\|\bw\|^2}{\delta}.$$
for all $\bu\in \RR^N$; equivalently this says $\|A^{-1}(\bu)\| \le \delta$.  (This assumption follows, for the FEM matrix in this Chapter, from our assumption of uniform ellipticity of the continuum problem.)  Show that the sequence generated by \eqref{eq:un:picardnaive} is well-defined and bounded, $\|\bu_k\| \le \delta B_b$.  Then show that \eqref{eq:un:picardnaive} is a strict contraction, $\|\bu^{k+1}-\bu^{k}\| \le \alpha \|\bu^{k}-\bu^{k-1}\|$ for some $0\le \alpha < 1$, under the (very strong) assumption that
    $$\alpha = \delta \left(L_A B_b \delta + L_b\right) < 1.$$
It follows from the Banach fixed point theorem that the Picard iteration converges; show this.  These techniques are a great deal more credible and useful when Picard iteration is applied to ODE IVPs \citep{HirschSmaleDevaney2004}; explain why.
\item FIXME compare the results of these two runs, which each solve the (default) linear case 0 problem:
\begin{cline}
$ ./unfem -un_mesh meshes/trap.2 -snes_monitor -ksp_rtol 1.0e-14
$ ./unfem -un_mesh meshes/trap.2 -snes_monitor -ksp_rtol 1.0e-14 -snes_fd
\end{cline}
\item FIXME the result of
\begin{cline}
./unfem -un_mesh meshes/trapneu.1 -un_case 2
\end{cline}
report a numerical error of zero; why?; explains missing marker on coarsest grid in numerical error Figure FIXME
\item FIXME use \texttt{-un\_quaddeg 2,3} on cases 0,1,2 (default is \texttt{-un\_quaddeg 1}); does it make a substantial difference in any cases?; explain why it is noticable for the nonlinear case 1
\item \label{exer:un:allneumannfailure}  We have assumed that the Dirichlet boundary $\partial_D \Omega$ has positive measure (length) so that the linear problem, at least, is known to have a unique solution.  By contrast, confirm experimentally that if $\partial_D\Omega$ is empty then the equations no longer have a unique solution.  This can be done by modifying the case 2 exact solution to use Neumann boundary conditions on the whole of $\partial \Omega$.  A direct solve for the linear equations (\texttt{-ksp\_type preonly -pc\_type lu}) will fail; explain the error message which results.
\item \label{exer:un:allneumannresolution}  Continuing the above Exercise, use \texttt{SNESGetKSP()} and \texttt{KSPSetNullSpace()} to tell the linear solver that the linearization of the Neumann-only problem has constant functions as its null space.  Confirm that direct and iterative solvers now succeed as in the case with non-empty Dirichlet boundary.
\item \label{exer:un:truejacobian} FIXME implement the true Jacobian in the $a=a(x,y)$ case, so that we only add a diagonal $\partial f/\partial u$ term; test on case 1 example and see if improved \pSNES convergence
\item \label{exer:un:bratu} FIXME using result from previous exercise, solve Bratu; compute critical $\lambda$; equals 6.81 according to \pSNES example \texttt{ex5.c}
\item \label{exer:un:robin} FIXME implement Robin boundary condition
\end{enumerate}
<|MERGE_RESOLUTION|>--- conflicted
+++ resolved
@@ -551,11 +551,7 @@
 
 \section{Picard iteration as a Newton-like step}
 
-<<<<<<< HEAD
-Writing additional code for an analytical Jacobian is now well-motivated, but still we do not construct the full Jacobian.  Instead we build a \emph{Picard matrix}, an approximate linearization.  This approximation is easier to construct than the Jacobian, and thus it is a common technique.
-=======
 Writing additional code for an analytical Jacobian is now well-motivated, but we do not construct the full Jacobian.  Instead we build a \emph{Picard matrix}, an approximate linearization.  This approximation is somewhat easier to construct than the Jacobian, which makes this approach a common technique.
->>>>>>> b7cc51e2
 
 To explain, observe that our nonlinear system \eqref{eq:un:fullsystem}, namely $\bF(\bu)=0$, has nearly-linear form already.  In fact, the FEM \eqref{eq:un:weakformhat}, \eqref{eq:un:uhexpand} has the form
 \begin{equation}
@@ -605,25 +601,13 @@
 \begin{equation}
 A_{ij}(\bu) =  \begin{cases}
                1, & i \in \partial_D\Omega \text{ or } j \in \partial_D\Omega, \\
-               \sum_{k=0}^{K-1} A_{ij}^k(\bu), & \text{otherwise},
+               \sum_{k=0}^{K-1} A_{ij}^k(\bu), & \text{otherwise}.
                \end{cases} \label{eq:un:picardentry}
 \end{equation}
-<<<<<<< HEAD
-This matrix is symmetric, $A_{ij}=A_{ji}$, and sparse because $A_{ij}=0$ if the supports of $\psi_i$ and $\psi_j$ do not overlap.
-
-Integral \eqref{eq:un:picardentryelement} is already computed by \texttt{FormFunction()}, when evaluating \eqref{eq:un:elementintegralreference}, but we go ahead and write an additional method \texttt{FormPicard()} which does this bit of redundant work.\sidenote{An alternative might be to modify \texttt{FormFunction()} so that it has the ``side effect'' of assembling the \pMat, but then we must be careful to only regenerate the \pMat when needed.}  This ``code duplication'' option is appropriate in part because \texttt{FormFunction()} is already tested.  On the other hand, as we will see shortly, there is actually very little cost generating the entries of $A(\bu)$ anyway, because, once \texttt{FormPicard()} exists, the evaluation of $\bF(\bu)$ and/or $A(\bu)$ involves less computation than the iterative solvers.
-=======
-where on triangle $\triangle_k$ we compute
-\begin{equation}
-A_{ij}^k(\bu) = \int_{\triangle_k} a(u^h) \grad\psi_j \cdot \grad\psi_i. \label{eq:un:picardentryelement}
-\end{equation}
 
 As we have already computed integral \eqref{eq:un:picardentryelement}, namely in evaluating \eqref{eq:un:elementintegralreference}, we face a software-design choice.  On the one hand we could re-write \texttt{FormFunction()} so that it also computes \texttt{A} as a side-effect.  On the other hand we could write a separate C function \texttt{FormPicard()} which duplicates code but only computes matrix entries.  We choose the second option because \texttt{FormFunction()} is already tested, and because the cost of evaluating either $\bF(\bu)$ or $A(\bu)$ shrinks to insignificance compared to the solver (below).  
 
-\cinputpart{unfem.c}{\CODELOC}{FIXME}{VI}{//STARTPICARD}{//ENDPICARD}{code:unfempicard}
-
 This matrix is evidently symmetric, $a_{ij}=a_{ji}$, and sparse.  Furthermore it is positive-definite if $a(u,x,y)>0$, and thus the conjugate gradient Krylov method applies to the equations for the Newton step; see Chapter \ref{chap:ls}.
->>>>>>> b7cc51e2
 
 Writing \texttt{FormPicard()} is quite straightforward, given that \texttt{FormFunction()} already exists, and thus it is not shown.  Indeed, the finicky part of the residual evaluation has to do with boundary conditions, but the corresponding actions for assembling the Picard matrix are generally simpler.  One decides whether or not a node on a given element is in the Dirichlet boundary or not, and in the latter case one computes an integral.  One detail of note is that we call \texttt{MatSetValues()} with final option \texttt{ADD\_VALUES}.
 
